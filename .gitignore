target/

out/

Cargo.lock

<<<<<<< HEAD
# RustRover
#  JetBrains specific template is maintained in a separate JetBrains.gitignore that can
#  be found at https://github.com/github/gitignore/blob/main/Global/JetBrains.gitignore
#  and can be added to the global gitignore or merged into this file.  For a more nuclear
#  option (not recommended) you can uncomment the following to ignore the entire idea folder.
#.idea/

# Common output directory names
out/
output/


# Other
=======
>>>>>>> 2376fc2a
CLAUDE.md<|MERGE_RESOLUTION|>--- conflicted
+++ resolved
@@ -1,23 +1,10 @@
 target/
 
-out/
-
 Cargo.lock
-
-<<<<<<< HEAD
-# RustRover
-#  JetBrains specific template is maintained in a separate JetBrains.gitignore that can
-#  be found at https://github.com/github/gitignore/blob/main/Global/JetBrains.gitignore
-#  and can be added to the global gitignore or merged into this file.  For a more nuclear
-#  option (not recommended) you can uncomment the following to ignore the entire idea folder.
-#.idea/
 
 # Common output directory names
 out/
 output/
 
-
 # Other
-=======
->>>>>>> 2376fc2a
 CLAUDE.md